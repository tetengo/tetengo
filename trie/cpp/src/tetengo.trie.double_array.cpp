--- conflicted
+++ resolved
@@ -1,232 +1,201 @@
-/*! \file
-    \brief A double array.
-
-    Copyright (C) 2019 kaoru
-*/
-
-#include <cstddef>
-#include <cstdint>
-#include <functional>
-#include <memory>
-#include <optional>
-#include <string>
-#include <string_view>
-#include <utility>
-#include <vector>
-
-#include <tetengo/trie/double_array.hpp>
-#include <tetengo/trie/enumerator.hpp>
-#include <tetengo/trie/storage.hpp>
-
-#include "tetengo.trie.double_array_builder.hpp"
-
-
-namespace tetengo::trie
-{
-<<<<<<< HEAD
-    namespace
-    {
-        std::optional<std::size_t>
-        traverse(const storage& storage_, const std::size_t root_index, const std::string_view& key)
-        {
-            std::size_t index = root_index;
-            for (const auto c: key)
-            {
-                const auto next_index =
-                    static_cast<std::size_t>(storage_.base_at(index)) + static_cast<std::uint8_t>(c);
-                if (next_index >= storage_.size() || storage_.check_at(next_index) != static_cast<std::uint8_t>(c))
-                {
-                    return std::nullopt;
-                }
-                index = next_index;
-            }
-
-            return std::make_optional(index);
-        }
-
-    }
-
-
-=======
->>>>>>> 218bc1aa
-    class double_array::impl
-    {
-    public:
-        // tyes
-
-        using building_observer_type = double_array::building_observer_type;
-
-
-        // static functions
-
-        static const building_observer_type& null_building_observer()
-        {
-            static const building_observer_type singleton{ [](const std::pair<std::string_view, std::int32_t>&) {},
-                                                           []() {} };
-            return singleton;
-        }
-
-        static std::int32_t default_density_factor()
-        {
-            return double_array_builder::default_density_factor();
-        }
-
-        static constexpr char key_terminator()
-        {
-            return '\0';
-        }
-
-        static constexpr std::uint8_t vacant_check_value()
-        {
-            return 0xFF;
-        }
-
-
-        // constructors and destructor
-
-        impl() :
-        m_p_storage{ double_array_builder::build(
-            std::vector<std::pair<std::string_view, std::int32_t>>{},
-            null_building_observer(),
-            default_density_factor()) },
-            m_root_index{ 0 }
-        {}
-
-        impl(
-            const std::vector<std::pair<std::string_view, std::int32_t>>& elements,
-            const building_observer_type&                                 building_observer,
-            const std::int32_t                                            density_factor) :
-        m_p_storage{ double_array_builder::build(elements, building_observer, density_factor) },
-            m_root_index{ 0 }
-        {}
-
-        impl(
-            const std::vector<std::pair<std::string, std::int32_t>>& elements,
-            const building_observer_type&                            building_observer,
-            const std::int32_t                                       density_factor) :
-        impl{ std::vector<std::pair<std::string_view, std::int32_t>>{ elements.begin(), elements.end() },
-              building_observer,
-              density_factor }
-        {}
-
-        impl(std::unique_ptr<storage>&& p_storage, std::size_t root_index) :
-        m_p_storage{ std::move(p_storage) },
-            m_root_index{ root_index }
-        {}
-
-
-        // functions
-
-        std::optional<std::int32_t> find(const std::string_view& key) const
-        {
-<<<<<<< HEAD
-            const auto o_index =
-                traverse(*m_p_storage, m_root_index, std::string{ key } + double_array::key_terminator());
-=======
-            const auto o_index = traverse(key + double_array::key_terminator());
->>>>>>> 218bc1aa
-            return o_index ? std::make_optional(m_p_storage->base_at(*o_index)) : std::nullopt;
-        }
-
-        enumerator get_enumerator() const
-        {
-            return enumerator{ *m_p_storage, m_root_index };
-        }
-
-        std::unique_ptr<double_array> subtrie(const std::string_view& key_prefix) const
-        {
-            const auto o_index = traverse(key_prefix);
-            return o_index ? std::make_unique<double_array>(m_p_storage->clone(), *o_index) :
-                             std::unique_ptr<double_array>{};
-        }
-
-        const storage& get_storage() const
-        {
-            return *m_p_storage;
-        }
-
-
-    private:
-        // variables
-
-        std::unique_ptr<storage> m_p_storage;
-
-        std::size_t m_root_index;
-
-
-        // functions
-
-        std::optional<std::size_t> traverse(const std::string& key) const
-        {
-            auto index = m_root_index;
-            for (const auto c: key)
-            {
-                const auto next_index =
-                    static_cast<std::size_t>(m_p_storage->base_at(index)) + static_cast<std::uint8_t>(c);
-                if (next_index >= m_p_storage->size() ||
-                    m_p_storage->check_at(next_index) != static_cast<std::uint8_t>(c))
-                {
-                    return std::nullopt;
-                }
-                index = next_index;
-            }
-
-            return std::make_optional(index);
-        }
-    };
-
-
-    const double_array::building_observer_type& double_array::null_building_observer()
-    {
-        return impl::null_building_observer();
-    }
-
-    std::int32_t double_array::default_density_factor()
-    {
-        return impl::default_density_factor();
-    }
-
-    double_array::double_array() : m_p_impl{ std::make_unique<impl>() } {}
-
-    double_array::double_array(
-        const std::vector<std::pair<std::string_view, std::int32_t>>& elements,
-        const building_observer_type&                                 building_observer /*= null_building_observer()*/,
-        std::int32_t                                                  density_factor /*= default_density_factor()*/) :
-    m_p_impl{ std::make_unique<impl>(elements, building_observer, density_factor) }
-    {}
-
-    double_array::double_array(
-        const std::vector<std::pair<std::string, std::int32_t>>& elements,
-        const building_observer_type&                            building_observer /*= null_building_observer()*/,
-        std::int32_t                                             density_factor /*= default_density_factor()*/) :
-    m_p_impl{ std::make_unique<impl>(elements, building_observer, density_factor) }
-    {}
-
-    double_array::double_array(std::unique_ptr<storage>&& p_storage, const std::size_t root_index) :
-    m_p_impl{ std::make_unique<impl>(std::move(p_storage), root_index) }
-    {}
-
-    double_array::~double_array() = default;
-
-    std::optional<std::int32_t> double_array::find(const std::string_view& key) const
-    {
-        return m_p_impl->find(key);
-    }
-
-    enumerator double_array::get_enumerator() const
-    {
-        return m_p_impl->get_enumerator();
-    }
-
-    std::unique_ptr<double_array> double_array::subtrie(const std::string_view& key_prefix) const
-    {
-        return m_p_impl->subtrie(key_prefix);
-    }
-
-    const storage& double_array::get_storage() const
-    {
-        return m_p_impl->get_storage();
-    }
-
-
-}
+/*! \file
+    \brief A double array.
+
+    Copyright (C) 2019 kaoru
+*/
+
+#include <cstddef>
+#include <cstdint>
+#include <functional>
+#include <memory>
+#include <optional>
+#include <string>
+#include <string_view>
+#include <utility>
+#include <vector>
+
+#include <tetengo/trie/double_array.hpp>
+#include <tetengo/trie/enumerator.hpp>
+#include <tetengo/trie/storage.hpp>
+
+#include "tetengo.trie.double_array_builder.hpp"
+
+
+namespace tetengo::trie
+{
+    class double_array::impl
+    {
+    public:
+        // tyes
+
+        using building_observer_type = double_array::building_observer_type;
+
+
+        // static functions
+
+        static const building_observer_type& null_building_observer()
+        {
+            static const building_observer_type singleton{ [](const std::pair<std::string_view, std::int32_t>&) {},
+                                                           []() {} };
+            return singleton;
+        }
+
+        static std::int32_t default_density_factor()
+        {
+            return double_array_builder::default_density_factor();
+        }
+
+        static constexpr char key_terminator()
+        {
+            return '\0';
+        }
+
+        static constexpr std::uint8_t vacant_check_value()
+        {
+            return 0xFF;
+        }
+
+
+        // constructors and destructor
+
+        impl() :
+        m_p_storage{ double_array_builder::build(
+            std::vector<std::pair<std::string_view, std::int32_t>>{},
+            null_building_observer(),
+            default_density_factor()) },
+            m_root_index{ 0 }
+        {}
+
+        impl(
+            const std::vector<std::pair<std::string_view, std::int32_t>>& elements,
+            const building_observer_type&                                 building_observer,
+            const std::int32_t                                            density_factor) :
+        m_p_storage{ double_array_builder::build(elements, building_observer, density_factor) },
+            m_root_index{ 0 }
+        {}
+
+        impl(
+            const std::vector<std::pair<std::string, std::int32_t>>& elements,
+            const building_observer_type&                            building_observer,
+            const std::int32_t                                       density_factor) :
+        impl{ std::vector<std::pair<std::string_view, std::int32_t>>{ elements.begin(), elements.end() },
+              building_observer,
+              density_factor }
+        {}
+
+        impl(std::unique_ptr<storage>&& p_storage, std::size_t root_index) :
+        m_p_storage{ std::move(p_storage) },
+            m_root_index{ root_index }
+        {}
+
+
+        // functions
+
+        std::optional<std::int32_t> find(const std::string_view& key) const
+        {
+            const auto o_index = traverse(std::string{ key } + double_array::key_terminator());
+            return o_index ? std::make_optional(m_p_storage->base_at(*o_index)) : std::nullopt;
+        }
+
+        enumerator get_enumerator() const
+        {
+            return enumerator{ *m_p_storage, m_root_index };
+        }
+
+        std::unique_ptr<double_array> subtrie(const std::string_view& key_prefix) const
+        {
+            const auto o_index = traverse(key_prefix);
+            return o_index ? std::make_unique<double_array>(m_p_storage->clone(), *o_index) :
+                             std::unique_ptr<double_array>{};
+        }
+
+        const storage& get_storage() const
+        {
+            return *m_p_storage;
+        }
+
+
+    private:
+        // variables
+
+        std::unique_ptr<storage> m_p_storage;
+
+        std::size_t m_root_index;
+
+
+        // functions
+
+        std::optional<std::size_t> traverse(const std::string_view& key) const
+        {
+            auto index = m_root_index;
+            for (const auto c: key)
+            {
+                const auto next_index =
+                    static_cast<std::size_t>(m_p_storage->base_at(index)) + static_cast<std::uint8_t>(c);
+                if (next_index >= m_p_storage->size() ||
+                    m_p_storage->check_at(next_index) != static_cast<std::uint8_t>(c))
+                {
+                    return std::nullopt;
+                }
+                index = next_index;
+            }
+
+            return std::make_optional(index);
+        }
+    };
+
+
+    const double_array::building_observer_type& double_array::null_building_observer()
+    {
+        return impl::null_building_observer();
+    }
+
+    std::int32_t double_array::default_density_factor()
+    {
+        return impl::default_density_factor();
+    }
+
+    double_array::double_array() : m_p_impl{ std::make_unique<impl>() } {}
+
+    double_array::double_array(
+        const std::vector<std::pair<std::string_view, std::int32_t>>& elements,
+        const building_observer_type&                                 building_observer /*= null_building_observer()*/,
+        std::int32_t                                                  density_factor /*= default_density_factor()*/) :
+    m_p_impl{ std::make_unique<impl>(elements, building_observer, density_factor) }
+    {}
+
+    double_array::double_array(
+        const std::vector<std::pair<std::string, std::int32_t>>& elements,
+        const building_observer_type&                            building_observer /*= null_building_observer()*/,
+        std::int32_t                                             density_factor /*= default_density_factor()*/) :
+    m_p_impl{ std::make_unique<impl>(elements, building_observer, density_factor) }
+    {}
+
+    double_array::double_array(std::unique_ptr<storage>&& p_storage, const std::size_t root_index) :
+    m_p_impl{ std::make_unique<impl>(std::move(p_storage), root_index) }
+    {}
+
+    double_array::~double_array() = default;
+
+    std::optional<std::int32_t> double_array::find(const std::string_view& key) const
+    {
+        return m_p_impl->find(key);
+    }
+
+    enumerator double_array::get_enumerator() const
+    {
+        return m_p_impl->get_enumerator();
+    }
+
+    std::unique_ptr<double_array> double_array::subtrie(const std::string_view& key_prefix) const
+    {
+        return m_p_impl->subtrie(key_prefix);
+    }
+
+    const storage& double_array::get_storage() const
+    {
+        return m_p_impl->get_storage();
+    }
+
+
+}