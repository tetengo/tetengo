// Microsoft Visual C++ generated resource script.
//
#include "resource.h"

#define APSTUDIO_READONLY_SYMBOLS
/////////////////////////////////////////////////////////////////////////////
//
// Generated from the TEXTINCLUDE 2 resource.
//
#include "winres.h"

/////////////////////////////////////////////////////////////////////////////
#undef APSTUDIO_READONLY_SYMBOLS

/////////////////////////////////////////////////////////////////////////////
// resources

#if !defined(AFX_RESOURCE_DLL) || defined(AFX_TARG_JPN)
LANGUAGE LANG_JAPANESE, SUBLANG_DEFAULT
#pragma code_page(932)

#ifdef APSTUDIO_INVOKED
/////////////////////////////////////////////////////////////////////////////
//
// TEXTINCLUDE
//

1 TEXTINCLUDE 
BEGIN
    "resource.h\0"
END

2 TEXTINCLUDE 
BEGIN
    "#include ""winres.h""\r\n"
    "\0"
END

3 TEXTINCLUDE 
BEGIN
    "\r\n"
    "\0"
END

#endif    // APSTUDIO_INVOKED


/////////////////////////////////////////////////////////////////////////////
//
// Version
//

VS_VERSION_INFO VERSIONINFO
<<<<<<< HEAD
 FILEVERSION 1,8,1,0
 PRODUCTVERSION 1,8,1,0
=======
 FILEVERSION 1,9,0,0
 PRODUCTVERSION 1,9,0,0
>>>>>>> bfb8eb41
 FILEFLAGSMASK 0x3fL
#ifdef _DEBUG
 FILEFLAGS 0x1L
#else
 FILEFLAGS 0x0L
#endif
 FILEOS 0x40004L
 FILETYPE 0x1L
 FILESUBTYPE 0x0L
BEGIN
    BLOCK "StringFileInfo"
    BEGIN
        BLOCK "040004b0"
        BEGIN
            VALUE "CompanyName", "kaoru"
            VALUE "FileDescription", "An install bootstrapper."
<<<<<<< HEAD
            VALUE "FileVersion", "1.8.1"
=======
            VALUE "FileVersion", "1.9.0"
>>>>>>> bfb8eb41
            VALUE "InternalName", "setup.exe"
            VALUE "LegalCopyright", "Copyright (C) 2019-2024 kaoru"
            VALUE "OriginalFilename", "setup.exe"
            VALUE "ProductName", "tetengo"
<<<<<<< HEAD
            VALUE "ProductVersion", "1.8.1"
=======
            VALUE "ProductVersion", "1.9.0"
>>>>>>> bfb8eb41
        END
    END
    BLOCK "VarFileInfo"
    BEGIN
        VALUE "Translation", 0x400, 1200
    END
END


/////////////////////////////////////////////////////////////////////////////
//
// Icon
//

// Icon with lowest ID value placed first to ensure application icon
// remains consistent on all systems.
IDI_APPICON               ICON                    "setup.ico"

#endif    // resources
/////////////////////////////////////////////////////////////////////////////



#ifndef APSTUDIO_INVOKED
/////////////////////////////////////////////////////////////////////////////
//
// Generated from the TEXTINCLUDE 3 resource.
//


/////////////////////////////////////////////////////////////////////////////
#endif    // not APSTUDIO_INVOKED

<|MERGE_RESOLUTION|>--- conflicted
+++ resolved
@@ -1,123 +1,110 @@
-// Microsoft Visual C++ generated resource script.
-//
-#include "resource.h"
-
-#define APSTUDIO_READONLY_SYMBOLS
-/////////////////////////////////////////////////////////////////////////////
-//
-// Generated from the TEXTINCLUDE 2 resource.
-//
-#include "winres.h"
-
-/////////////////////////////////////////////////////////////////////////////
-#undef APSTUDIO_READONLY_SYMBOLS
-
-/////////////////////////////////////////////////////////////////////////////
-// resources
-
-#if !defined(AFX_RESOURCE_DLL) || defined(AFX_TARG_JPN)
-LANGUAGE LANG_JAPANESE, SUBLANG_DEFAULT
-#pragma code_page(932)
-
-#ifdef APSTUDIO_INVOKED
-/////////////////////////////////////////////////////////////////////////////
-//
-// TEXTINCLUDE
-//
-
-1 TEXTINCLUDE 
-BEGIN
-    "resource.h\0"
-END
-
-2 TEXTINCLUDE 
-BEGIN
-    "#include ""winres.h""\r\n"
-    "\0"
-END
-
-3 TEXTINCLUDE 
-BEGIN
-    "\r\n"
-    "\0"
-END
-
-#endif    // APSTUDIO_INVOKED
-
-
-/////////////////////////////////////////////////////////////////////////////
-//
-// Version
-//
-
-VS_VERSION_INFO VERSIONINFO
-<<<<<<< HEAD
- FILEVERSION 1,8,1,0
- PRODUCTVERSION 1,8,1,0
-=======
- FILEVERSION 1,9,0,0
- PRODUCTVERSION 1,9,0,0
->>>>>>> bfb8eb41
- FILEFLAGSMASK 0x3fL
-#ifdef _DEBUG
- FILEFLAGS 0x1L
-#else
- FILEFLAGS 0x0L
-#endif
- FILEOS 0x40004L
- FILETYPE 0x1L
- FILESUBTYPE 0x0L
-BEGIN
-    BLOCK "StringFileInfo"
-    BEGIN
-        BLOCK "040004b0"
-        BEGIN
-            VALUE "CompanyName", "kaoru"
-            VALUE "FileDescription", "An install bootstrapper."
-<<<<<<< HEAD
-            VALUE "FileVersion", "1.8.1"
-=======
-            VALUE "FileVersion", "1.9.0"
->>>>>>> bfb8eb41
-            VALUE "InternalName", "setup.exe"
-            VALUE "LegalCopyright", "Copyright (C) 2019-2024 kaoru"
-            VALUE "OriginalFilename", "setup.exe"
-            VALUE "ProductName", "tetengo"
-<<<<<<< HEAD
-            VALUE "ProductVersion", "1.8.1"
-=======
-            VALUE "ProductVersion", "1.9.0"
->>>>>>> bfb8eb41
-        END
-    END
-    BLOCK "VarFileInfo"
-    BEGIN
-        VALUE "Translation", 0x400, 1200
-    END
-END
-
-
-/////////////////////////////////////////////////////////////////////////////
-//
-// Icon
-//
-
-// Icon with lowest ID value placed first to ensure application icon
-// remains consistent on all systems.
-IDI_APPICON               ICON                    "setup.ico"
-
-#endif    // resources
-/////////////////////////////////////////////////////////////////////////////
-
-
-
-#ifndef APSTUDIO_INVOKED
-/////////////////////////////////////////////////////////////////////////////
-//
-// Generated from the TEXTINCLUDE 3 resource.
-//
-
-
-/////////////////////////////////////////////////////////////////////////////
-#endif    // not APSTUDIO_INVOKED
-
+// Microsoft Visual C++ generated resource script.
+//
+#include "resource.h"
+
+#define APSTUDIO_READONLY_SYMBOLS
+/////////////////////////////////////////////////////////////////////////////
+//
+// Generated from the TEXTINCLUDE 2 resource.
+//
+#include "winres.h"
+
+/////////////////////////////////////////////////////////////////////////////
+#undef APSTUDIO_READONLY_SYMBOLS
+
+/////////////////////////////////////////////////////////////////////////////
+// resources
+
+#if !defined(AFX_RESOURCE_DLL) || defined(AFX_TARG_JPN)
+LANGUAGE LANG_JAPANESE, SUBLANG_DEFAULT
+#pragma code_page(932)
+
+#ifdef APSTUDIO_INVOKED
+/////////////////////////////////////////////////////////////////////////////
+//
+// TEXTINCLUDE
+//
+
+1 TEXTINCLUDE 
+BEGIN
+    "resource.h\0"
+END
+
+2 TEXTINCLUDE 
+BEGIN
+    "#include ""winres.h""\r\n"
+    "\0"
+END
+
+3 TEXTINCLUDE 
+BEGIN
+    "\r\n"
+    "\0"
+END
+
+#endif    // APSTUDIO_INVOKED
+
+
+/////////////////////////////////////////////////////////////////////////////
+//
+// Version
+//
+
+VS_VERSION_INFO VERSIONINFO
+ FILEVERSION 1,8,2,0
+ PRODUCTVERSION 1,8,2,0
+ FILEFLAGSMASK 0x3fL
+#ifdef _DEBUG
+ FILEFLAGS 0x1L
+#else
+ FILEFLAGS 0x0L
+#endif
+ FILEOS 0x40004L
+ FILETYPE 0x1L
+ FILESUBTYPE 0x0L
+BEGIN
+    BLOCK "StringFileInfo"
+    BEGIN
+        BLOCK "040004b0"
+        BEGIN
+            VALUE "CompanyName", "kaoru"
+            VALUE "FileDescription", "An install bootstrapper."
+            VALUE "FileVersion", "1.8.2"
+            VALUE "InternalName", "setup.exe"
+            VALUE "LegalCopyright", "Copyright (C) 2019-2024 kaoru"
+            VALUE "OriginalFilename", "setup.exe"
+            VALUE "ProductName", "tetengo"
+            VALUE "ProductVersion", "1.8.2"
+        END
+    END
+    BLOCK "VarFileInfo"
+    BEGIN
+        VALUE "Translation", 0x400, 1200
+    END
+END
+
+
+/////////////////////////////////////////////////////////////////////////////
+//
+// Icon
+//
+
+// Icon with lowest ID value placed first to ensure application icon
+// remains consistent on all systems.
+IDI_APPICON               ICON                    "setup.ico"
+
+#endif    // resources
+/////////////////////////////////////////////////////////////////////////////
+
+
+
+#ifndef APSTUDIO_INVOKED
+/////////////////////////////////////////////////////////////////////////////
+//
+// Generated from the TEXTINCLUDE 3 resource.
+//
+
+
+/////////////////////////////////////////////////////////////////////////////
+#endif    // not APSTUDIO_INVOKED
+