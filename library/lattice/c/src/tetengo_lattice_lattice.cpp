--- conflicted
+++ resolved
@@ -1,171 +1,167 @@
-/*! \file
-    \brief A lattice.
-
-    Copyright (C) 2019-2020 kaoru  https://www.tetengo.org/
-*/
-
-#include <any>
-#include <cassert>
-#include <cstddef>
-#include <memory>
-#include <string_view>
-#include <utility>
-#include <vector>
-
-#include <stddef.h>
-
-#include <tetengo/lattice/lattice.h>
-#include <tetengo/lattice/lattice.hpp>
-#include <tetengo/lattice/node.h> // IWYU pragma: keep
-#include <tetengo/lattice/node.hpp>
-#include <tetengo/lattice/stringView.h>
-#include <tetengo/lattice/vocabulary.h>
-
-#include "tetengo_lattice_lattice.hpp"
-#include "tetengo_lattice_vocabulary.hpp" // IWYU pragma: keep
-
-
-tetengo_lattice_lattice_t* tetengo_lattice_lattice_create(tetengo_lattice_vocabulary_t* const p_vocabulary)
-{
-    try
-    {
-        if (!p_vocabulary)
-        {
-            return nullptr;
-        }
-
-        auto p_cpp_lattice = std::make_unique<tetengo::lattice::lattice>(std::move(p_vocabulary->p_cpp_vocabulary));
-
-        auto p_instance = std::make_unique<tetengo_lattice_lattice_t>(std::move(p_cpp_lattice), p_vocabulary);
-        return p_instance.release();
-    }
-    catch (...)
-    {
-        return nullptr;
-    }
-}
-
-void tetengo_lattice_lattice_destroy(const tetengo_lattice_lattice_t* const p_lattice)
-{
-    try
-    {
-        const std::unique_ptr<const tetengo_lattice_lattice_t> p_instance{ p_lattice };
-    }
-    catch (...)
-    {}
-}
-
-size_t tetengo_lattice_lattice_stepCount(const tetengo_lattice_lattice_t* const p_lattice)
-{
-    try
-    {
-        if (!p_lattice)
-        {
-            return 0;
-        }
-
-        return p_lattice->p_cpp_lattice->step_count();
-    }
-    catch (...)
-    {
-        return 0;
-    }
-}
-
-size_t tetengo_lattice_lattice_nodesAt(
-    const tetengo_lattice_lattice_t* const p_lattice,
-    const size_t                           step,
-    tetengo_lattice_node_t* const          p_nodes)
-{
-    try
-    {
-        if (!p_lattice)
-        {
-            return 0;
-        }
-        if (step >= p_lattice->p_cpp_lattice->step_count())
-        {
-            return 0;
-        }
-
-        const auto& cpp_nodes = p_lattice->p_cpp_lattice->nodes_at(step);
-        if (p_nodes)
-        {
-            for (std::size_t i = 0; i < cpp_nodes.size(); ++i)
-            {
-                p_nodes[i].key.p_head = cpp_nodes[i].key().data();
-                p_nodes[i].key.length = cpp_nodes[i].key().length();
-                p_nodes[i].p_value =
-                    cpp_nodes[i].value().has_value() ? std::any_cast<const void*>(cpp_nodes[i].value()) : nullptr;
-                p_nodes[i].preceding_step = cpp_nodes[i].preceding_step();
-                p_nodes[i].best_preceding_node = cpp_nodes[i].best_preceding_node();
-                p_nodes[i].node_cost = cpp_nodes[i].node_cost();
-                p_nodes[i].path_cost = cpp_nodes[i].path_cost();
-            }
-        }
-        return cpp_nodes.size();
-    }
-    catch (...)
-    {
-        return 0;
-    }
-}
-
-int tetengo_lattice_lattice_pushBack(tetengo_lattice_lattice_t* const p_lattice, const char* const input)
-{
-    try
-    {
-        if (!p_lattice)
-        {
-            return 0;
-        }
-        if (!input)
-        {
-            return 0;
-        }
-
-        p_lattice->p_cpp_lattice->push_back(input);
-
-        return 1;
-    }
-    catch (...)
-    {
-        return 0;
-    }
-}
-
-int tetengo_lattice_lattice_settle(tetengo_lattice_lattice_t* const p_lattice, tetengo_lattice_node_t* const p_eos_node)
-{
-    try
-    {
-        if (!p_lattice)
-        {
-            return 0;
-        }
-        if (!p_eos_node)
-        {
-            return 0;
-        }
-
-        const auto cpp_eos_node = p_lattice->p_cpp_lattice->settle();
-
-        assert(!cpp_eos_node.value().has_value());
-        p_eos_node->key.p_head = cpp_eos_node.key().data();
-        p_eos_node->key.length = cpp_eos_node.key().length();
-<<<<<<< HEAD
-        p_eos_node->p_value = nullptr;
-=======
-        p_eos_node->value_handle = reinterpret_cast<tetengo_lattice_entry_valueHandle_t>(&cpp_eos_node.value());
->>>>>>> 4a1d5634
-        p_eos_node->preceding_step = cpp_eos_node.preceding_step();
-        p_eos_node->best_preceding_node = cpp_eos_node.best_preceding_node();
-        p_eos_node->node_cost = cpp_eos_node.node_cost();
-        p_eos_node->path_cost = cpp_eos_node.path_cost();
-
-        return 1;
-    }
-    catch (...)
-    {
-        return 0;
-    }
-}
+/*! \file
+    \brief A lattice.
+
+    Copyright (C) 2019-2020 kaoru  https://www.tetengo.org/
+*/
+
+#include <any>
+#include <cassert>
+#include <cstddef>
+#include <memory>
+#include <string_view>
+#include <utility>
+#include <vector>
+
+#include <stddef.h>
+
+#include <tetengo/lattice/lattice.h>
+#include <tetengo/lattice/lattice.hpp>
+#include <tetengo/lattice/node.h> // IWYU pragma: keep
+#include <tetengo/lattice/node.hpp>
+#include <tetengo/lattice/stringView.h>
+#include <tetengo/lattice/vocabulary.h>
+
+#include "tetengo_lattice_lattice.hpp"
+#include "tetengo_lattice_vocabulary.hpp" // IWYU pragma: keep
+
+
+tetengo_lattice_lattice_t* tetengo_lattice_lattice_create(tetengo_lattice_vocabulary_t* const p_vocabulary)
+{
+    try
+    {
+        if (!p_vocabulary)
+        {
+            return nullptr;
+        }
+
+        auto p_cpp_lattice = std::make_unique<tetengo::lattice::lattice>(std::move(p_vocabulary->p_cpp_vocabulary));
+
+        auto p_instance = std::make_unique<tetengo_lattice_lattice_t>(std::move(p_cpp_lattice), p_vocabulary);
+        return p_instance.release();
+    }
+    catch (...)
+    {
+        return nullptr;
+    }
+}
+
+void tetengo_lattice_lattice_destroy(const tetengo_lattice_lattice_t* const p_lattice)
+{
+    try
+    {
+        const std::unique_ptr<const tetengo_lattice_lattice_t> p_instance{ p_lattice };
+    }
+    catch (...)
+    {}
+}
+
+size_t tetengo_lattice_lattice_stepCount(const tetengo_lattice_lattice_t* const p_lattice)
+{
+    try
+    {
+        if (!p_lattice)
+        {
+            return 0;
+        }
+
+        return p_lattice->p_cpp_lattice->step_count();
+    }
+    catch (...)
+    {
+        return 0;
+    }
+}
+
+size_t tetengo_lattice_lattice_nodesAt(
+    const tetengo_lattice_lattice_t* const p_lattice,
+    const size_t                           step,
+    tetengo_lattice_node_t* const          p_nodes)
+{
+    try
+    {
+        if (!p_lattice)
+        {
+            return 0;
+        }
+        if (step >= p_lattice->p_cpp_lattice->step_count())
+        {
+            return 0;
+        }
+
+        const auto& cpp_nodes = p_lattice->p_cpp_lattice->nodes_at(step);
+        if (p_nodes)
+        {
+            for (std::size_t i = 0; i < cpp_nodes.size(); ++i)
+            {
+                p_nodes[i].key.p_head = cpp_nodes[i].key().data();
+                p_nodes[i].key.length = cpp_nodes[i].key().length();
+                p_nodes[i].p_value =
+                    cpp_nodes[i].value().has_value() ? std::any_cast<const void*>(cpp_nodes[i].value()) : nullptr;
+                p_nodes[i].preceding_step = cpp_nodes[i].preceding_step();
+                p_nodes[i].best_preceding_node = cpp_nodes[i].best_preceding_node();
+                p_nodes[i].node_cost = cpp_nodes[i].node_cost();
+                p_nodes[i].path_cost = cpp_nodes[i].path_cost();
+            }
+        }
+        return cpp_nodes.size();
+    }
+    catch (...)
+    {
+        return 0;
+    }
+}
+
+int tetengo_lattice_lattice_pushBack(tetengo_lattice_lattice_t* const p_lattice, const char* const input)
+{
+    try
+    {
+        if (!p_lattice)
+        {
+            return 0;
+        }
+        if (!input)
+        {
+            return 0;
+        }
+
+        p_lattice->p_cpp_lattice->push_back(input);
+
+        return 1;
+    }
+    catch (...)
+    {
+        return 0;
+    }
+}
+
+int tetengo_lattice_lattice_settle(tetengo_lattice_lattice_t* const p_lattice, tetengo_lattice_node_t* const p_eos_node)
+{
+    try
+    {
+        if (!p_lattice)
+        {
+            return 0;
+        }
+        if (!p_eos_node)
+        {
+            return 0;
+        }
+
+        const auto cpp_eos_node = p_lattice->p_cpp_lattice->settle();
+
+        assert(!cpp_eos_node.value().has_value());
+        p_eos_node->key.p_head = cpp_eos_node.key().data();
+        p_eos_node->key.length = cpp_eos_node.key().length();
+        p_eos_node->value_handle = reinterpret_cast<tetengo_lattice_entry_valueHandle_t>(&cpp_eos_node.value());
+        p_eos_node->preceding_step = cpp_eos_node.preceding_step();
+        p_eos_node->best_preceding_node = cpp_eos_node.best_preceding_node();
+        p_eos_node->node_cost = cpp_eos_node.node_cost();
+        p_eos_node->path_cost = cpp_eos_node.path_cost();
+
+        return 1;
+    }
+    catch (...)
+    {
+        return 0;
+    }
+}