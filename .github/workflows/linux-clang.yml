# GitHub Actions Workflow
# Build with Clang on Linux
# Copyright 2019-2024 kaoru  https://www.tetengo.org/

name: Linux - Clang

on:
  workflow_dispatch:
  push:
    branches: [ main ]
    tags:     [ v* ]
  pull_request:
    branches: [ main ]

env:
  CONCURRENT_BUILD:        4
  CLANG_COMMAND:           clang-14
  CLANGXX_COMMAND:         clang++-14
<<<<<<< HEAD
  DOXYGEN_VER:             1.9.7
  DOXYGEN_CACHE_REV:       0
  BOOST_VER:               1_82_0
  BOOST_VER_DOT:           1.82.0
=======
  DOXYGEN_VER:             1.12.0
  DOXYGEN_CACHE_REV:       0
  BOOST_VER:               1_86_0
  BOOST_VER_DOT:           1.86.0
>>>>>>> bfb8eb41
  BOOST_BOOTSTRAP_TOOLSET: clang
  BOOST_TOOLSET:           clang-14
  BOOST_CACHE_REV:         0

jobs:
  doxygen_build:
    name:    Doxygen Build
    runs-on: ubuntu-22.04
    steps:
    - name: Install dependencies
      shell: bash
      run: |
        if [ ! -e .doxygen_build/doxygen-${{ env.DOXYGEN_VER }}/build/.build_finished ];
        then
          sudo apt-get -y update
          sudo apt-get -y install \
            bison \
            cmake \
            flex
         fi
    
    - name: Cache Doxygen build
      uses: actions/cache@v4
      with:
        path: .doxygen_build
        key: Linux-Clang-Doxygen-${{ env.DOXYGEN_VER }}-${{ env.DOXYGEN_CACHE_REV }}
    
    - name: Build Doxygen
      shell: bash
      run: |
        if [ ! -e .doxygen_build/doxygen-${{ env.DOXYGEN_VER }}/build/.build_finished ];
        then
          mkdir -p .doxygen_build
          cd .doxygen_build
          wget http://doxygen.nl/files/doxygen-${{ env.DOXYGEN_VER }}.src.tar.gz
          tar -xf doxygen-${{ env.DOXYGEN_VER }}.src.tar.gz
          mkdir -p doxygen-${{ env.DOXYGEN_VER }}/build
          cd doxygen-${{ env.DOXYGEN_VER }}/build
          cmake -G "Unix Makefiles" ..
          make -j ${{ env.CONCURRENT_BUILD }}
          touch .build_finished
        fi
  
  boost_build:
    name:    Boost Build
    runs-on: ubuntu-22.04
    steps:
    - name: Install dependencies
      shell: bash
      run: |
        sudo apt-get -y update
        sudo apt-get -y install \
          clang-14
    
    - name: Cache Boost build
      uses: actions/cache@v4
      with:
        path: .boost_build
        key: Linux-Clang-Boost-${{ env.BOOST_VER }}-${{ env.BOOST_CACHE_REV }}
    
    - name: Build Boost
      shell: bash
      run: |
        if [ ! -e .boost_build/boost_${{ env.BOOST_VER }}/.build_finished ];
        then
          mkdir -p .boost_build
          cd .boost_build
          curl -L -o boost_${{ env.BOOST_VER }}.tar.bz2 https://boostorg.jfrog.io/artifactory/main/release/${{ env.BOOST_VER_DOT }}/source/boost_${{ env.BOOST_VER }}.tar.bz2
          tar -xf boost_${{ env.BOOST_VER }}.tar.bz2
          cd boost_${{ env.BOOST_VER }}
          ./bootstrap.sh --with-toolset=${{ env.BOOST_BOOTSTRAP_TOOLSET }}
          (./b2 -j ${{ env.CONCURRENT_BUILD }} toolset=${{ env.BOOST_TOOLSET }} variant=release link=static || :)
          touch .build_finished
        fi
  
  doxygen:
    name:    Doxygen
    runs-on: ubuntu-22.04
    needs:   doxygen_build
    steps:
    - name: Install dependencies
      shell: bash
      run: |
        sudo apt-get -y update
        sudo apt-get -y install \
          autoconf-archive \
          clang-13 \
          clang-14 \
          dos2unix \
          graphviz \
          iwyu
    
    - name: Checkout
      uses: actions/checkout@v4
      with:
        submodules: recursive
    
    - name: Restore Doxygen build
      uses: actions/cache@v4
      with:
        path: .doxygen_build
        key: Linux-Clang-Doxygen-${{ env.DOXYGEN_VER }}-${{ env.DOXYGEN_CACHE_REV }}
    
    - name: Install Doxygen
      shell: bash
      run: |
        cd .doxygen_build/doxygen-${{ env.DOXYGEN_VER }}/build
        sudo make -j ${{ env.CONCURRENT_BUILD }} install
    
    - name: Configure
      shell: bash
      run: |
        export DISTCHECK_CONFIGURE_FLAGS=" \
          CC=${{ env.CLANG_COMMAND }} \
          CXX=${{ env.CLANGXX_COMMAND }} \
        "
        ./bootstrap.sh
        mkdir -p .doxygen
        cd .doxygen
        ../configure $DISTCHECK_CONFIGURE_FLAGS
    
    - name: Cache documents
      uses: actions/cache@v4
      with:
        path: .doxygen/doc
        key: Linux-Clang-documents-${{ github.run_number }}
    
    - name: Make documents
      shell: bash
      run: |
        cd .doxygen
        make doc
  
  lint:
    name:    Lint
    runs-on: ubuntu-22.04
    needs:   boost_build
    steps:
    - name: Install dependencies
      shell: bash
      run: |
        sudo apt-get -y update
        sudo apt-get -y install \
          autoconf-archive \
          clang-13 \
          clang-14 \
          dos2unix \
          graphviz \
          iwyu
    
    - name: Checkout
      uses: actions/checkout@v4
      with:
        submodules: recursive
    
    - name: Restore Boost build
      uses: actions/cache@v4
      with:
        path: .boost_build
        key: Linux-Clang-Boost-${{ env.BOOST_VER }}-${{ env.BOOST_CACHE_REV }}
    
    - name: Install Boost
      shell: bash
      run: |
        cd .boost_build/boost_${{ env.BOOST_VER }}
        (sudo ./b2 -j ${{ env.CONCURRENT_BUILD }} toolset=${{ env.BOOST_TOOLSET }} variant=release link=static install --prefix=/usr/local || :)
    
    - name: Configure
      shell: bash
      run: |
        export DISTCHECK_CONFIGURE_FLAGS=" \
          CC=${{ env.CLANG_COMMAND }} \
          CXX=${{ env.CLANGXX_COMMAND }} \
        "
        ./bootstrap.sh
        mkdir -p .lint
        cd .lint
        ../configure $DISTCHECK_CONFIGURE_FLAGS
    
    - name: Lint
      shell: bash
      run: |
        cd .lint
        make -j ${{ env.CONCURRENT_BUILD }} iwyu
  
  build:
    name:    Build
    runs-on: ubuntu-22.04
    needs:   boost_build
    steps:
    - name: Install dependencies
      shell: bash
      run: |
        sudo apt-get -y update
        sudo apt-get -y install \
          autoconf-archive \
          clang-13 \
          clang-14 \
          dos2unix \
          graphviz \
          iwyu
    
    - name: Checkout
      uses: actions/checkout@v4
      with:
        submodules: recursive
    
    - name: Restore Boost build
      uses: actions/cache@v4
      with:
        path: .boost_build
        key: Linux-Clang-Boost-${{ env.BOOST_VER }}-${{ env.BOOST_CACHE_REV }}
    
    - name: Install Boost
      shell: bash
      run: |
        cd .boost_build/boost_${{ env.BOOST_VER }}
        (sudo ./b2 -j ${{ env.CONCURRENT_BUILD }} toolset=${{ env.BOOST_TOOLSET }} variant=release link=static install --prefix=/usr/local || :)
    
    - name: Configure
      shell: bash
      run: |
        export DISTCHECK_CONFIGURE_FLAGS=" \
          CC=${{ env.CLANG_COMMAND }} \
          CXX=${{ env.CLANGXX_COMMAND }} \
        "
        ./bootstrap.sh
        mkdir -p .build
        cd .build
        ../configure $DISTCHECK_CONFIGURE_FLAGS
    
    - name: Cache archives
      uses: actions/cache@v4
      with:
        path: .build/tetengo-*
        key: Linux-Clang-archives-${{ github.run_number }}
    
    - name: Build and make archives
      shell: bash
      run: |
        export DISTCHECK_CONFIGURE_FLAGS=" \
          CC=${{ env.CLANG_COMMAND }} \
          CXX=${{ env.CLANGXX_COMMAND }} \
        "
        export BOOST_TEST_LOG_LEVEL=warning
        cd .build
        make -j ${{ env.CONCURRENT_BUILD }} distcheck
        make -j ${{ env.CONCURRENT_BUILD }} dist-bzip2
        make -j ${{ env.CONCURRENT_BUILD }} dist-zip
    
  artifact:
    name:    Artifact Collection
    runs-on: ubuntu-22.04
    needs:   [ doxygen, build ]
    steps:
    - name: Restore documents
      uses: actions/cache@v4
      with:
        path: .doxygen/doc
        key: Linux-Clang-documents-${{ github.run_number }}
    
    - name: Restore archives
      uses: actions/cache@v4
      with:
        path: .build/tetengo-*
        key: Linux-Clang-archives-${{ github.run_number }}
    
    - name: Move artifacts
      shell: bash
      run: |
        mkdir .artifacts
        mv .doxygen/doc .artifacts
        mv .build/tetengo-* .artifacts
    
    - name: Upload artifacts
      uses: actions/upload-artifact@v4
      with:
        name: artifacts-linux
        path: .artifacts<|MERGE_RESOLUTION|>--- conflicted
+++ resolved
@@ -16,17 +16,10 @@
   CONCURRENT_BUILD:        4
   CLANG_COMMAND:           clang-14
   CLANGXX_COMMAND:         clang++-14
-<<<<<<< HEAD
-  DOXYGEN_VER:             1.9.7
-  DOXYGEN_CACHE_REV:       0
-  BOOST_VER:               1_82_0
-  BOOST_VER_DOT:           1.82.0
-=======
   DOXYGEN_VER:             1.12.0
   DOXYGEN_CACHE_REV:       0
   BOOST_VER:               1_86_0
   BOOST_VER_DOT:           1.86.0
->>>>>>> bfb8eb41
   BOOST_BOOTSTRAP_TOOLSET: clang
   BOOST_TOOLSET:           clang-14
   BOOST_CACHE_REV:         0
