--- conflicted
+++ resolved
@@ -141,11 +141,7 @@
 
 #### Compilation Options ####
 AC_SUBST([CXXFLAGS], "${CXXFLAGS} -Werror -Wall -Wextra -pedantic-errors")
-<<<<<<< HEAD
-AC_SUBST([CFLAGS], "${CFLAGS} -Werror -Wall -Wextra -pedantic-errors")
-=======
 AC_SUBST([CFLAGS], "${CFLAGS} -std=c89 -Werror -Wall -Wextra -pedantic-errors")
->>>>>>> 63dedcab
 
 #### Output ####
 AC_OUTPUT