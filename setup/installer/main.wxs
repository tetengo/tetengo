﻿<!--
  The installer main
  Copyright (C) 2019-2024 kaoru  https://www.tetengo.org/
-->
<<<<<<< HEAD
<Wix xmlns="http://schemas.microsoft.com/wix/2006/wi">
    <Product Name="tetengo 1.8.1" Version="1.8.1" Id="5BF3ECE4-5153-49D3-B117-0BCF4DBE357E" UpgradeCode="952185DF-9262-470C-959A-6CB9FE2182B5" Language="1033" Codepage="1252" Manufacturer="kaoru">
        <Package Id="*" Description="tetengo Installer" Manufacturer="kaoru" InstallerVersion="500" Languages="1033" Compressed="yes" SummaryCodepage="1252" />
=======
<Wix xmlns="http://wixtoolset.org/schemas/v4/wxs" xmlns:ui="http://wixtoolset.org/schemas/v4/wxs/ui">
    <Package Name="tetengo 1.9.0" Version="1.9.0" UpgradeCode="952185DF-9262-470C-959A-6CB9FE2182B5" Language="$(env.LANGUAGE)" Codepage="$(env.CODEPAGE)" Manufacturer="kaoru" ProductCode="B0067C08-2851-492F-9F65-938E004EFDBA">
        <SummaryInformation Description="tetengo Installer" Manufacturer="kaoru" />
>>>>>>> bfb8eb41
        <MajorUpgrade DowngradeErrorMessage="A newer version of [ProductName] is already installed." />

        <Media Id="1" Cabinet="main.cab" EmbedCab="yes" DiskPrompt="Insert the media #1." />
        <Property Id="DiskPrompt" Value="tetengo Installer" />

        <ui:WixUI Id="WixUI_InstallDir" InstallDirectory="INSTALLDIR" />
        <UIRef Id="WixUI_ErrorProgressText" />
        <WixVariable Id="WixUILicenseRtf" Value="$(env.WORKDIR)\COPYING.rtf" />

        <?if $(env.PLATFORM) = "Win32"?>
        <StandardDirectory Id="ProgramFilesFolder">
            <Directory Id="INSTALLDIR" Name="tetengo" />
        </StandardDirectory>
        <?elseif $(env.PLATFORM) = "x64"?>
        <StandardDirectory Id="ProgramFiles64Folder">
            <Directory Id="INSTALLDIR" Name="tetengo" />
        </StandardDirectory>
        <?endif?>

        <FeatureRef Id="All" />
    </Package>
</Wix>
<|MERGE_RESOLUTION|>--- conflicted
+++ resolved
@@ -1,35 +1,29 @@
-﻿<!--
-  The installer main
-  Copyright (C) 2019-2024 kaoru  https://www.tetengo.org/
--->
-<<<<<<< HEAD
-<Wix xmlns="http://schemas.microsoft.com/wix/2006/wi">
-    <Product Name="tetengo 1.8.1" Version="1.8.1" Id="5BF3ECE4-5153-49D3-B117-0BCF4DBE357E" UpgradeCode="952185DF-9262-470C-959A-6CB9FE2182B5" Language="1033" Codepage="1252" Manufacturer="kaoru">
-        <Package Id="*" Description="tetengo Installer" Manufacturer="kaoru" InstallerVersion="500" Languages="1033" Compressed="yes" SummaryCodepage="1252" />
-=======
-<Wix xmlns="http://wixtoolset.org/schemas/v4/wxs" xmlns:ui="http://wixtoolset.org/schemas/v4/wxs/ui">
-    <Package Name="tetengo 1.9.0" Version="1.9.0" UpgradeCode="952185DF-9262-470C-959A-6CB9FE2182B5" Language="$(env.LANGUAGE)" Codepage="$(env.CODEPAGE)" Manufacturer="kaoru" ProductCode="B0067C08-2851-492F-9F65-938E004EFDBA">
-        <SummaryInformation Description="tetengo Installer" Manufacturer="kaoru" />
->>>>>>> bfb8eb41
-        <MajorUpgrade DowngradeErrorMessage="A newer version of [ProductName] is already installed." />
-
-        <Media Id="1" Cabinet="main.cab" EmbedCab="yes" DiskPrompt="Insert the media #1." />
-        <Property Id="DiskPrompt" Value="tetengo Installer" />
-
-        <ui:WixUI Id="WixUI_InstallDir" InstallDirectory="INSTALLDIR" />
-        <UIRef Id="WixUI_ErrorProgressText" />
-        <WixVariable Id="WixUILicenseRtf" Value="$(env.WORKDIR)\COPYING.rtf" />
-
-        <?if $(env.PLATFORM) = "Win32"?>
-        <StandardDirectory Id="ProgramFilesFolder">
-            <Directory Id="INSTALLDIR" Name="tetengo" />
-        </StandardDirectory>
-        <?elseif $(env.PLATFORM) = "x64"?>
-        <StandardDirectory Id="ProgramFiles64Folder">
-            <Directory Id="INSTALLDIR" Name="tetengo" />
-        </StandardDirectory>
-        <?endif?>
-
-        <FeatureRef Id="All" />
-    </Package>
-</Wix>
+﻿<!--
+  The installer main
+  Copyright (C) 2019-2024 kaoru  https://www.tetengo.org/
+-->
+<Wix xmlns="http://wixtoolset.org/schemas/v4/wxs" xmlns:ui="http://wixtoolset.org/schemas/v4/wxs/ui">
+    <Package Name="tetengo 1.8.2" Version="1.8.2" UpgradeCode="952185DF-9262-470C-959A-6CB9FE2182B5" Language="$(env.LANGUAGE)" Codepage="$(env.CODEPAGE)" Manufacturer="kaoru" ProductCode="B0067C08-2851-492F-9F65-938E004EFDBA">
+        <SummaryInformation Description="tetengo Installer" Manufacturer="kaoru" />
+        <MajorUpgrade DowngradeErrorMessage="A newer version of [ProductName] is already installed." />
+
+        <Media Id="1" Cabinet="main.cab" EmbedCab="yes" DiskPrompt="Insert the media #1." />
+        <Property Id="DiskPrompt" Value="tetengo Installer" />
+
+        <ui:WixUI Id="WixUI_InstallDir" InstallDirectory="INSTALLDIR" />
+        <UIRef Id="WixUI_ErrorProgressText" />
+        <WixVariable Id="WixUILicenseRtf" Value="$(env.WORKDIR)\COPYING.rtf" />
+
+        <?if $(env.PLATFORM) = "Win32"?>
+        <StandardDirectory Id="ProgramFilesFolder">
+            <Directory Id="INSTALLDIR" Name="tetengo" />
+        </StandardDirectory>
+        <?elseif $(env.PLATFORM) = "x64"?>
+        <StandardDirectory Id="ProgramFiles64Folder">
+            <Directory Id="INSTALLDIR" Name="tetengo" />
+        </StandardDirectory>
+        <?endif?>
+
+        <FeatureRef Id="All" />
+    </Package>
+</Wix>